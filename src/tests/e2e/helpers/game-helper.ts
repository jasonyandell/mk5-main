/* eslint-disable @typescript-eslint/no-explicit-any */
// Reason: page.waitForFunction() and page.evaluate() run in browser context where TypeScript cannot
// verify window properties. The use of 'any' for window casts is architectural, not a shortcut.

import { expect } from '@playwright/test';
import type { Page, Locator } from '@playwright/test';
import { encodeURLData } from '../../../game/core/url-compression';
import type { URLData } from '../../../game/core/url-compression';

/**
 * Simplified, deterministic Playwright helper for Texas 42 E2E testing
 * Uses Playwright's built-in auto-waiting and deterministic patterns
 */
interface ActionInfo {
  index: number;
  type: string;
  value?: string | number | undefined;
  id: string;
}

interface GameMetrics {
  scores: [number, number];
  trump: string;
}

interface GotoOptions {
  disableUrlUpdates?: boolean;
}

interface QuickplayState {
  enabled: boolean;
  aiPlayers: Set<number>;
}

interface QuickplayActions {
  toggle(): void;
  togglePlayer(playerId: number): void;
}

interface GameWindow {
  quickplayActions?: QuickplayActions;
  getQuickplayState?: () => QuickplayState;
}

export class PlaywrightGameHelper {
  private page: Page;
  // Timeout strategy for different operation types
  static TIMEOUTS = {
    quick: 1000,     // For immediate DOM checks
    normal: 5000,    // For standard operations
    slow: 10000,     // For page loads and complex operations
    test: 10000      // Overall test timeout
  };

  // Centralized selector definitions using data attributes and roles
  static SELECTORS = {
    app: '.app-container',
    appHeader: '.app-header',
    phase: '[data-phase]',
    actionButton: 'button[data-testid]',
    domino: {
      playable: '.domino-wrapper[data-playable="true"] button[data-testid^="domino-"]',
      any: 'button[data-testid^="domino-"]',
      byId: (id: string) => `[data-testid="domino-${id}"]`
    },
    score: {
      display: '.score-display',
      us: '.score-display .badge-primary',
      them: '.score-display .badge-secondary'
    },
    trump: '[data-testid="trump-display"]',
    trick: {
      table: '[data-testid="trick-table"], [data-testid*="complete-trick"], [data-testid*="score-hand"]',
      tappable: '[data-testid="trick-table"], [data-testid*="complete-trick"], [data-testid*="score-hand"]',
      spot: '.trick-spot',
      played: '.trick-spot .played-domino'
    },
    nav: (item: string) => `[data-testid="nav-${item}"]`,
    bid: (value: number, isMarks: boolean) => `[data-testid="bid-${value}${isMarks ? '-marks' : ''}"]`,
    pass: '[data-testid="pass"]',
    trumpSelect: (suit: string) => `[data-testid="trump-${suit}"]`,
    flash: '.flash-message',
    debug: {
      panel: '[data-testid="debug-panel"]',
      button: '.debug-btn',
      closeButton: '[data-testid="debug-close-button"]',
      historyTab: '[data-testid="history-tab"]',
      historyItem: '[data-testid="history-item"]',
      timeTravelButton: '[data-testid="time-travel-button"], .time-travel-button'
    },
    playingArea: '[data-testid="playing-area"]',
    tapIndicator: '[data-testid*="complete-trick"], [data-testid*="agree-complete-trick"]',
    tapText: '.tap-text',
    turnPlayer: '.turn-player'
  };

  constructor(page: Page) {
    this.page = page;
    // Set default timeout for all operations (5 seconds for reliability)
    this.page.setDefaultTimeout(PlaywrightGameHelper.TIMEOUTS.slow);
  }

  /**
   * Navigate to game with deterministic seed and wait for ready state
   */
  async goto(seed = 12345, options: GotoOptions = {}): Promise<void> {
    const urlData: URLData = {
      v: 1 as const,
      s: { 
        s: seed,
        // Always specify all human players for deterministic testing (override defaults)
        p: ['h', 'h', 'h', 'h'] as ('h' | 'a')[]
      },
      a: []
    };
    const encoded = encodeURLData(urlData);
    
    // Add testMode for deterministic testing (disables AI controllers)
    const url = `/?d=${encoded}&testMode=true`;
    
    // Navigate and wait for network idle for deterministic loading
    await this.page.goto(url, { 
      waitUntil: 'networkidle',
      timeout: PlaywrightGameHelper.TIMEOUTS.slow 
    });
    
    // Wait for game to be fully ready
    await this.waitForGameReady();
    
    // Disable animations and AI in a single evaluation
    await this.page.evaluate((opts: GotoOptions) => {
      // Disable all animations for deterministic testing
      const style = document.createElement('style');
      style.textContent = `
        *, *::before, *::after {
          animation-duration: 0s !important;
          animation-delay: 0s !important;
          transition-duration: 0s !important;
          transition-delay: 0s !important;
        }
      `;
      document.head.appendChild(style);
      
      // Disable AI for all players
      const gameWindow = window as GameWindow;
      if (gameWindow.quickplayActions && gameWindow.getQuickplayState) {
        const state = gameWindow.getQuickplayState();
        if (state.enabled) {
          gameWindow.quickplayActions.toggle();
        }
        for (const playerId of state.aiPlayers) {
          gameWindow.quickplayActions.togglePlayer(playerId);
        }
      }
      
      // Disable URL updates unless explicitly enabled
      if (opts?.disableUrlUpdates !== false) {
        window.history.pushState = () => {};
        window.history.replaceState = () => {};
      }
    }, options);
  }

  /**
   * Wait for game to be ready using deterministic conditions
   */
  async waitForGameReady(): Promise<void> {
    // Wait for app container and phase to be set
    await this.page.waitForSelector(PlaywrightGameHelper.SELECTORS.app);
    
    // Wait for phase attribute to be set and game state to be stable
    await this.page.waitForFunction(
      () => {
        const container = document.querySelector('.app-container');
        const phase = container?.getAttribute('data-phase');
        const gameState = (window as any).getGameState?.();
        
        // Check that we have both a phase and a game state
        // and that the game is not in a transitional state
        return !!(phase && gameState && !gameState.isProcessing);
      },
      { timeout: PlaywrightGameHelper.TIMEOUTS.normal }
    );
  }
  
  /**
   * Wait for navigation state to be restored after browser navigation
   * Simply waits for game state to be ready after navigation
   */
  async waitForNavigationRestore(): Promise<void> {
    // Wait for game state to exist and be stable
    await this.page.waitForFunction(
      () => {
        const gameState = (window as any).getGameState?.();
        return !!gameState && !('isProcessing' in gameState && gameState.isProcessing);
      },
      { timeout: PlaywrightGameHelper.TIMEOUTS.normal }
    );
    
    // Then wait for game to be ready
    await this.waitForGameReady();
  }

  /**
   * Get current game phase directly from data attribute
   */
  async getCurrentPhase(): Promise<string> {
    const container = this.page.locator(PlaywrightGameHelper.SELECTORS.app);
    return await container.getAttribute('data-phase') || 'unknown';
  }

  /**
   * Wait for specific phase change
   */
  async waitForPhase(expectedPhase: string, timeout = PlaywrightGameHelper.TIMEOUTS.normal): Promise<void> {
    await this.page.waitForFunction(
      (phase: string) => document.querySelector('.app-container')?.getAttribute('data-phase') === phase,
      expectedPhase,
      { timeout }
    );
  }

  /**
   * Get current player from UI
   */
  async getCurrentPlayer(): Promise<string> {
    const turnPlayer = this.page.locator(PlaywrightGameHelper.SELECTORS.turnPlayer);
    await turnPlayer.waitFor({ state: 'visible', timeout: PlaywrightGameHelper.TIMEOUTS.quick });
    const text = await turnPlayer.textContent();
    return text ? text.trim() : 'P0';
  }

  /**
   * Unified action selection method
   */
  async selectAction(criteria: number | string | { type: string; value?: string | number }): Promise<void> {
    // Wait for any action to be available
    await this.page.waitForSelector(PlaywrightGameHelper.SELECTORS.actionButton);
    
    let locator;
    
    if (typeof criteria === 'number') {
      // Select by index
      const buttons = await this.page.locator(PlaywrightGameHelper.SELECTORS.actionButton).all();
      if (criteria >= 0 && criteria < buttons.length) {
        locator = buttons[criteria];
      }
    } else if (typeof criteria === 'string') {
      // Select by test id or type
      locator = this.page.locator(`[data-testid="${criteria}"]`).or(
        this.page.locator(PlaywrightGameHelper.SELECTORS.actionButton).filter({ hasText: criteria })
      );
    } else if (criteria.type) {
      // Select by action type and optional value
      const actions = await this.getAvailableActions();
      const action = actions.find(a => 
        a.type === criteria.type && 
        (criteria.value === undefined || a.value == criteria.value)
      );
      if (action) {
        return this.selectAction(action.index);
      }
    }
    
    if (!locator) {
      throw new Error(`No action found matching criteria: ${JSON.stringify(criteria)}`);
    }
    
    // Click and wait for state change
    const preClickPhase = await this.getCurrentPhase();
    await locator.click();
    
    // Wait for any state change (phase or action availability)
    try {
      await this.page.waitForFunction(
        ({ prevPhase }: { prevPhase: string }) => {
          const currentPhase = document.querySelector('.app-container')?.getAttribute('data-phase');
          const hasActions = document.querySelectorAll('button[data-testid]').length > 0;
          return currentPhase !== prevPhase || hasActions;
        },
        { prevPhase: preClickPhase },
        { timeout: PlaywrightGameHelper.TIMEOUTS.quick }
      );
    } catch {
      // State might have already changed, continue
    }
  }

  /**
   * Get all available actions in current state
   */
  async getAvailableActions(): Promise<ActionInfo[]> {
    // First ensure there are action buttons or we're in a stable state
    await this.page.waitForFunction(
      () => {
        const buttons = document.querySelectorAll('button[data-testid]');
        // Either we have buttons, or we're in a phase that doesn't need them
        const phase = document.querySelector('.app-container')?.getAttribute('data-phase');
        return buttons.length > 0 || phase === 'game_over' || phase === 'waiting';
      },
      { timeout: PlaywrightGameHelper.TIMEOUTS.quick }
    );
    
    const buttons = await this.page.locator(PlaywrightGameHelper.SELECTORS.actionButton).all();
    const actions = [];
    
    for (let i = 0; i < buttons.length; i++) {
      const button = buttons[i];
      const testId = await button!.getAttribute('data-testid');
      const text = await button!.textContent();
      
      // Parse action type and value from testId or text
      let type = 'unknown';
      let value = undefined;
      
      if (testId) {
        if (testId === 'pass') {
          type = 'pass';
        } else if (testId.startsWith('bid-')) {
          const parts = testId.split('-');
          type = parts[2] === 'marks' ? 'bid_marks' : 'bid_points';
          value = parseInt(parts[1] || '0');
        } else if (testId.startsWith('trump-')) {
          type = 'trump_selection';
          value = testId.substring(6);
        } else if (testId.startsWith('domino-')) {
          type = 'play_domino';
          value = testId.substring(7);
        } else {
          // Map common action IDs
          const actionMap: Record<string, string> = {
            'complete-trick': 'complete_trick',
            'score-hand': 'score_hand',
            'next-trick': 'next_trick',
            'redeal': 'redeal',
            'start-hand': 'start_hand'
          };
          const mapped = actionMap[testId as keyof typeof actionMap];
          type = mapped || testId;
        }
      } else if (text) {
        // Fallback to text-based detection
        const textLower = text.toLowerCase();
        if (textLower.includes('complete')) type = 'complete_trick';
        else if (textLower.includes('score')) type = 'score_hand';
        else if (textLower.includes('next')) type = 'next_trick';
        else if (textLower.includes('deal')) type = 'redeal';
      }
      
      actions.push({ index: i, type, value, id: testId || `action-${i}` });
    }
    
    return actions;
  }

  /**
   * Perform bid action
   */
  async bid(value: number, isMarks = false): Promise<void> {
    const selector = PlaywrightGameHelper.SELECTORS.bid(value, isMarks);
    await this.page.locator(selector).click();
  }

  /**
   * Pass bid
   */
  async pass(): Promise<void> {
    await this.page.locator(PlaywrightGameHelper.SELECTORS.pass).click();
  }

  /**
   * Set trump suit
   */
  async setTrump(suit: string): Promise<void> {
    // Normalize suit name
    const suitMap: Record<string, string> = {
      '0s': 'blanks', '1s': 'ones', '2s': 'twos', '3s': 'threes',
      '4s': 'fours', '5s': 'fives', '6s': 'sixes', 'doubles': 'doubles'
    };
    const normalizedSuit = (suitMap[suit] || suit).toLowerCase();
    
    // Ensure we're in trump selection phase
    const currentPhase = await this.getCurrentPhase();
    if (currentPhase !== 'trump_selection') {
      throw new Error(`Cannot set trump: not in trump_selection phase (current: ${currentPhase})`);
    }
    
    // Wait for trump buttons to be available
    const trumpButton = this.page.locator(`[data-testid="trump-${normalizedSuit}"]`);
    await trumpButton.waitFor({ state: 'visible', timeout: PlaywrightGameHelper.TIMEOUTS.normal });
    
    // Click via JavaScript to bypass any overlay issues
    await trumpButton.evaluate((el: Element) => (el as HTMLElement).click());
    
    // Wait for phase to change from trump_selection
    await this.page.waitForFunction(
      () => {
        const phase = document.querySelector('.app-container')?.getAttribute('data-phase');
        return phase && phase !== 'trump_selection';
      },
      { timeout: PlaywrightGameHelper.TIMEOUTS.normal }
    );
  }

  /**
   * Play any available domino
   */
  async playAnyDomino(): Promise<void> {
    // Ensure page is still valid and game is ready
    await this.waitForGameReady();
    
    // Dismiss any flash messages first
    const flash = this.page.locator(PlaywrightGameHelper.SELECTORS.flash);
    if (await flash.isVisible()) {
      await flash.click();
    }
    
    // Click first playable domino using auto-waiting
    const playable = this.page.locator(PlaywrightGameHelper.SELECTORS.domino.playable)
      .or(this.page.locator(PlaywrightGameHelper.SELECTORS.domino.any + ':not([disabled])'))
      .first();
    
<<<<<<< HEAD
    // Try to find and click a playable domino with a short timeout
    try {
      await playable.waitFor({ state: 'visible', timeout: 500 });
      await playable.click({ force: true });
    } catch {
      // If no playable dominoes visible, try any domino
      const anyDomino = this.page.locator(PlaywrightGameHelper.SELECTORS.domino.any).first();
      const count = await anyDomino.count();
      if (count > 0) {
        await anyDomino.click({ force: true });
      } else {
        throw new Error('No dominoes found to play');
=======
    // Try to find and click a playable domino with a longer timeout
    try {
      await playable.waitFor({ state: 'visible', timeout: 3000 });
      await playable.click({ force: true });
    } catch {
      // If no playable dominoes visible, try any domino
      try {
        const anyDomino = this.page.locator(PlaywrightGameHelper.SELECTORS.domino.any).first();
        const count = await anyDomino.count();
        if (count > 0) {
          await anyDomino.click({ force: true });
        } else {
          throw new Error('No dominoes found to play');
        }
      // eslint-disable-next-line @typescript-eslint/no-explicit-any
      } catch (err: any) {
        // If page/context is closed, throw a more informative error
        if (err.message?.includes('Target page, context or browser has been closed')) {
          throw new Error('Page was closed while trying to play domino');
        }
        throw err;
>>>>>>> d8882bf8
      }
    }
    
    // Wait for any state changes after playing domino
    // Use waitForFunction to detect when game processes the move
    await this.page.waitForFunction(
      () => {
        const state = (window as any).getGameState?.();
        return state && !(state as any).isProcessing;
      },
      { timeout: PlaywrightGameHelper.TIMEOUTS.quick }
    );
  }

  /**
   * Play specific domino
   */
  async playDomino(dominoId: string): Promise<void> {
    await this.page.locator(PlaywrightGameHelper.SELECTORS.domino.byId(dominoId)).click();
  }

  /**
   * Get game metrics (scores, marks, trump, etc.)
   */
  async getGameMetrics(): Promise<GameMetrics> {
    const [usScore, themScore, trump] = await Promise.all([
      this.page.locator(PlaywrightGameHelper.SELECTORS.score.us).textContent(),
      this.page.locator(PlaywrightGameHelper.SELECTORS.score.them).textContent(),
      this.page.locator(PlaywrightGameHelper.SELECTORS.trump).textContent()
    ]);
    
    return {
      scores: [
        parseInt(usScore?.match(/\d+/)?.[0] || '0'),
        parseInt(themScore?.match(/\d+/)?.[0] || '0')
      ],
      trump: trump || ''
    };
  }

  /**
   * Get player's hand
   */
  async getPlayerHand(playerIndex = 0): Promise<string[]> {
    if (playerIndex !== 0) return []; // Only support current player
    
    const dominoes = await this.page.locator(PlaywrightGameHelper.SELECTORS.domino.any).all();
    const hand = [];
    
    for (const domino of dominoes) {
      const testId = await domino.getAttribute('data-testid');
      const match = testId?.match(/domino-(\d)-(\d)/);
      if (match) {
        hand.push(`${match[1]}-${match[2]}`);
      }
    }
    
    return hand;
  }

  /**
   * Get current trick
   */
  async getCurrentTrick(): Promise<string[]> {
    return await this.page.locator(PlaywrightGameHelper.SELECTORS.trick.played).allTextContents();
  }

  /**
   * Perform common game actions
   */
  async performGameAction(action: string): Promise<void> {
    const actionMap: Record<string, string | (() => Promise<void>)> = {
      'complete': 'complete-trick',
      'score': 'score-hand',
      'next': 'next-trick',
      'redeal': 'redeal',
      'new': async (): Promise<void> => { await this.page.reload(); }
    };
    
    const mapped = actionMap[action];
    if (typeof mapped === 'function') {
      await mapped();
    } else {
      await this.selectAction(mapped || action);
    }
  }

  /**
   * Complete a full trick (4 plays)
   * NOTE: This requires players 1-3 to be AI for automated play
   */
  async playFullTrick(): Promise<void> {
    // Check if AI is already enabled for players 1-3
    const needsAI = await this.page.evaluate(() => {
      const state = (window as any).getGameState?.();
      if (!state || !state.playerTypes) return true;
      // Check if players 1-3 are already AI
      return state.playerTypes[1] !== 'ai' || 
             state.playerTypes[2] !== 'ai' || 
             state.playerTypes[3] !== 'ai';
    });
    
    // Only enable AI if not already enabled
    if (needsAI) {
      await this.enableAIForOtherPlayers();
    }
    
    // Play one domino as player 0
    await this.playAnyDomino();
    
    // In test mode, AI should execute synchronously after human action
    // Just verify trick is complete (should have 4 dominoes)
    await this.page.waitForFunction(
      () => {
        const state = (window as any).getGameState?.();
        return state && state.currentTrick && state.currentTrick.length === 4;
      },
      { timeout: PlaywrightGameHelper.TIMEOUTS.quick } // Quick timeout since it's synchronous
    );
  }

  /**
   * Complete bidding round
   */
  async completeBidding(bids: Array<{ type: string; value?: number }>): Promise<void> {
    for (const bid of bids) {
      await this.page.waitForSelector(PlaywrightGameHelper.SELECTORS.actionButton);
      
      if (bid.type === 'pass') {
        await this.pass();
      } else if (bid.type === 'points') {
        await this.bid(bid.value || 30, false);
      } else if (bid.type === 'marks') {
        await this.bid(bid.value || 1, true);
      }
      
      // Wait for next player's turn
      await this.page.waitForFunction(
        () => document.querySelectorAll('button[data-testid]').length > 0,
        null,
        { timeout: PlaywrightGameHelper.TIMEOUTS.quick }
      );
    }
  }

  /**
   * Load game state from URL
   */
  async loadStateWithActions(
    seed: number, 
    actions: string[], 
    playerTypes: ('human' | 'ai')[] = ['human', 'human', 'human', 'human']
  ): Promise<void> {
    const urlData: URLData = {
      v: 1 as const,
      s: { 
        s: seed,
        // Always include player types to override defaults
        p: playerTypes.map(t => t === 'human' ? 'h' : 'a') as ('h' | 'a')[]
      },
      a: actions.map((id: string) => ({ i: id }))
    };
    const encoded = encodeURLData(urlData);
    
    // Include testMode=true to disable controllers, but AI will execute synchronously
    // when explicitly specified in the URL data
    await this.page.goto(`/?d=${encoded}&testMode=true`, { 
      waitUntil: 'networkidle',
      timeout: PlaywrightGameHelper.TIMEOUTS.slow 
    });
    await this.waitForGameReady();
    
    // If AI players are specified, they execute synchronously in test mode
    // Just verify the state is stable after loading
    if (playerTypes.some(t => t === 'ai')) {
      await this.page.waitForFunction(
        () => {
          const state = (window as any).getGameState?.();
          if (!state) return false;
          // State is stable when current player is human or game ended
          return state.playerTypes[state.currentPlayer] === 'human' ||
                 state.phase === 'scoring' ||
                 state.phase === 'game_over';
        },
        { timeout: PlaywrightGameHelper.TIMEOUTS.quick }
      );
    }
  }

  /**
   * Navigate tabs - DEPRECATED
   * The game automatically shows the correct view based on game state
   * This method is kept only for backward compatibility but should not be used
   */
  async navigateTo(tab: string): Promise<void> {
    // Do nothing - the game handles tab switching automatically
    console.warn(`navigateTo('${tab}') called but is deprecated - game handles tab switching automatically`);
  }

  /**
   * Debug panel operations
   */
  async openDebugPanel(): Promise<void> {
    // Click the debug button in the header
    await this.page.locator(PlaywrightGameHelper.SELECTORS.debug.button).click();
<<<<<<< HEAD
    // Wait for modal to be visible (modal is a parent of debug panel)
    await expect(this.page.locator('.modal.modal-open')).toBeVisible();
=======
    // Wait for debug panel to be visible (it's a fixed fullscreen drawer)
>>>>>>> d8882bf8
    await expect(this.page.locator(PlaywrightGameHelper.SELECTORS.debug.panel)).toBeVisible();
  }

  async closeDebugPanel(): Promise<void> {
    await this.page.locator(PlaywrightGameHelper.SELECTORS.debug.closeButton).click();
<<<<<<< HEAD
    // Wait for modal to close
    await expect(this.page.locator('.modal.modal-open')).not.toBeVisible();
=======
    // Wait for debug panel to close
    await expect(this.page.locator(PlaywrightGameHelper.SELECTORS.debug.panel)).not.toBeVisible();
>>>>>>> d8882bf8
  }

  /**
   * Get current URL
   */
  async getCurrentURL(): Promise<string> {
    return this.page.url();
  }

  /**
   * Check if URL has snapshot
   */
  async hasSnapshotInURL(): Promise<boolean> {
    const url = await this.getCurrentURL();
    return url.includes('d=');
  }

  /**
   * Enable AI for other players
   */
  async enableAIForOtherPlayers(): Promise<void> {
    await this.page.evaluate(() => {
      const gameWindow = window as any;
      
      // Use the enableAI action if available
      if (gameWindow.gameActions && gameWindow.gameActions.enableAI) {
        gameWindow.gameActions.enableAI();
      } else {
        // Fallback to direct state update if action not available
        if (gameWindow.gameState && gameWindow.getGameState) {
          const currentState = gameWindow.getGameState();
          // Set players 1-3 as AI
          const newState = {
            ...currentState,
            playerTypes: ['human', 'ai', 'ai', 'ai'] as ('human' | 'ai')[]
          };
          // Update the game state directly - gameState now has methods exposed
          if (typeof gameWindow.gameState.set === 'function') {
            gameWindow.gameState.set(newState);
          } else if (typeof gameWindow.gameState === 'object' && gameWindow.gameState.set) {
            // Already an object with set method
            gameWindow.gameState.set(newState);
          }
        }
      }
      
      // Also enable quickplay if available (for backward compatibility)
      if (gameWindow.quickplayActions && gameWindow.getQuickplayState) {
        const state = gameWindow.getQuickplayState();
        for (let i = 1; i <= 3; i++) {
          if (!state.aiPlayers.has(i)) {
            gameWindow.quickplayActions.togglePlayer(i);
          }
        }
        if (!state.enabled) {
          gameWindow.quickplayActions.toggle();
        }
      }
    });
  }

  /**
   * Wait for AI to complete its move(s)
   * In test mode, AI executes synchronously, so this just verifies state
   */
  async waitForAIMove(_expectedActionCount?: number): Promise<void> {
    // In test mode, AI executes synchronously, so just verify state has changed
    await this.page.waitForFunction(
      () => {
        const state = (window as any).getGameState?.();
        if (!state) return false;
        
        // AI has finished if it's human's turn or game phase changed
        return state.playerTypes[state.currentPlayer] === 'human' ||
               state.phase === 'scoring' ||
               state.phase === 'game_over';
      },
      { timeout: PlaywrightGameHelper.TIMEOUTS.quick } // Quick timeout since it's synchronous
    );

    // Also ensure game state is stable
    await this.waitForGameReady();
  }

  /**
   * Perform complete game with strategy
   */
  async performCompleteGame(strategy = 'random'): Promise<void> {
    while (true) {
      const phase = await this.getCurrentPhase();
      if (phase.includes('game_end') || phase.includes('complete')) break;
      
      const actions = await this.getAvailableActions();
      if (actions.length === 0) break;
      
      let index = 0;
      switch (strategy) {
        case 'aggressive':
          index = actions.length - 1;
          break;
        case 'conservative':
          index = actions.findIndex(a => a.type === 'pass') || 0;
          break;
        default:
          index = Math.floor(Math.random() * actions.length);
      }
      
      await this.selectAction(index);
    }
  }

  /**
   * Simplified locator access
   */
  locator(selector: string): Locator {
    // Map old selectors to new ones for compatibility
    const mappings: Record<string, string> = {
      '.trick-horizontal': '.trick-table',
      '.trick-position': '.trick-spot',
      '.proceed-action-button': '[data-testid*="complete-trick"], [data-testid*="agree-complete-trick"]',
      '[data-testid="complete-trick"]': '[data-testid*="complete-trick"], [data-testid*="agree-complete-trick"]',
      '.history-row': '.history-item',
      '.trump-display': PlaywrightGameHelper.SELECTORS.trump
    };
    
    return this.page.locator(mappings[selector] || selector);
  }

  /**
   * Check if current player is human
   */
  async isCurrentPlayerHuman(): Promise<boolean> {
    return await this.page.evaluate(() => {
      const state = (window as any).getGameState?.();
      if (!state) return true; // Default to human if no state
      return state.playerTypes[state.currentPlayer] === 'human';
    });
  }

  /**
   * Check if it's currently an AI player's turn
   */
  async isAITurn(): Promise<boolean> {
    return await this.page.evaluate(() => {
      const state = (window as any).getGameState?.();
      if (!state) return false;
      return state.playerTypes[state.currentPlayer] === 'ai';
    });
  }

  /**
   * Wait until it's a human player's turn
   */
  async waitForHumanTurn(): Promise<void> {
    await this.page.waitForFunction(
      () => {
        const state = (window as any).getGameState?.();
        if (!state) return false;
        // Wait for human turn or game end
        return state.playerTypes[state.currentPlayer] === 'human' ||
               state.phase === 'scoring' ||
               state.phase === 'game_over';
      },
      { timeout: PlaywrightGameHelper.TIMEOUTS.normal }
    );
  }

  /**
   * Check if player 0 can currently take actions
   */
  async canPlayerAct(): Promise<boolean> {
    return await this.page.evaluate(() => {
      const state = (window as any).getGameState?.();
      if (!state) return false;
      // Player 0 can act if it's their turn or there are consensus actions
      return state.currentPlayer === 0 || 
             (window as any).getAvailableActions?.().some((a: any) => 
               a.id.includes('agree-') || a.id === 'complete-trick' || a.id === 'score-hand'
             );
    });
  }

  /**
   * Get page object for direct access
   */
  getPage(): Page {
    return this.page;
  }

  /**
   * Get locators for common elements
   */
  getLocators() {
    return {
      app: (): Locator => this.page.locator(PlaywrightGameHelper.SELECTORS.app),
      appHeader: (): Locator => this.page.locator(PlaywrightGameHelper.SELECTORS.appHeader),
      playingArea: (): Locator => this.page.locator(PlaywrightGameHelper.SELECTORS.playingArea),
      trickTable: (): Locator => this.page.locator(PlaywrightGameHelper.SELECTORS.trick.table),
      trickTableTappable: (): Locator => this.page.locator(PlaywrightGameHelper.SELECTORS.trick.tappable),
      tapIndicator: (): Locator => this.page.locator(PlaywrightGameHelper.SELECTORS.tapIndicator),
      tapText: (): Locator => this.page.locator(PlaywrightGameHelper.SELECTORS.tapText),
      nav: (item: string): Locator => this.page.locator(PlaywrightGameHelper.SELECTORS.nav(item)),
      flash: (): Locator => this.page.locator(PlaywrightGameHelper.SELECTORS.flash),
      debug: (): Locator => this.page.locator(PlaywrightGameHelper.SELECTORS.debug.panel),
      debugButton: (): Locator => this.page.locator(PlaywrightGameHelper.SELECTORS.debug.button),
      debugCloseButton: (): Locator => this.page.locator(PlaywrightGameHelper.SELECTORS.debug.closeButton),
      historyTab: (): Locator => this.page.locator(PlaywrightGameHelper.SELECTORS.debug.historyTab).filter({ hasText: 'History' }),
      historyItem: (): Locator => this.page.locator(PlaywrightGameHelper.SELECTORS.debug.historyItem),
      timeTravelButton: (): Locator => this.page.locator(PlaywrightGameHelper.SELECTORS.debug.timeTravelButton),
      scoreDisplay: (): Locator => this.page.locator(PlaywrightGameHelper.SELECTORS.score.display),
      scoreUs: (): Locator => this.page.locator(PlaywrightGameHelper.SELECTORS.score.us),
      scoreThem: (): Locator => this.page.locator(PlaywrightGameHelper.SELECTORS.score.them),
      trump: (): Locator => this.page.locator(PlaywrightGameHelper.SELECTORS.trump),
      turnPlayer: (): Locator => this.page.locator(PlaywrightGameHelper.SELECTORS.turnPlayer)
    };
  }
}

// Export singleton pattern for backward compatibility
export const playwrightHelper = {
  loadState: async (page: Page, state: { shuffleSeed: number }) => {
    const helper = new PlaywrightGameHelper(page);
    return helper.loadStateWithActions(state.shuffleSeed, []);
  },
  clickAction: async (page: Page, actionId: string | number) => {
    const helper = new PlaywrightGameHelper(page);
    return helper.selectAction(actionId);
  },
  getAvailableActions: async (page: Page) => {
    const helper = new PlaywrightGameHelper(page);
    return helper.getAvailableActions();
  }
};<|MERGE_RESOLUTION|>--- conflicted
+++ resolved
@@ -420,20 +420,6 @@
       .or(this.page.locator(PlaywrightGameHelper.SELECTORS.domino.any + ':not([disabled])'))
       .first();
     
-<<<<<<< HEAD
-    // Try to find and click a playable domino with a short timeout
-    try {
-      await playable.waitFor({ state: 'visible', timeout: 500 });
-      await playable.click({ force: true });
-    } catch {
-      // If no playable dominoes visible, try any domino
-      const anyDomino = this.page.locator(PlaywrightGameHelper.SELECTORS.domino.any).first();
-      const count = await anyDomino.count();
-      if (count > 0) {
-        await anyDomino.click({ force: true });
-      } else {
-        throw new Error('No dominoes found to play');
-=======
     // Try to find and click a playable domino with a longer timeout
     try {
       await playable.waitFor({ state: 'visible', timeout: 3000 });
@@ -455,7 +441,6 @@
           throw new Error('Page was closed while trying to play domino');
         }
         throw err;
->>>>>>> d8882bf8
       }
     }
     
@@ -661,24 +646,14 @@
   async openDebugPanel(): Promise<void> {
     // Click the debug button in the header
     await this.page.locator(PlaywrightGameHelper.SELECTORS.debug.button).click();
-<<<<<<< HEAD
-    // Wait for modal to be visible (modal is a parent of debug panel)
-    await expect(this.page.locator('.modal.modal-open')).toBeVisible();
-=======
     // Wait for debug panel to be visible (it's a fixed fullscreen drawer)
->>>>>>> d8882bf8
     await expect(this.page.locator(PlaywrightGameHelper.SELECTORS.debug.panel)).toBeVisible();
   }
 
   async closeDebugPanel(): Promise<void> {
     await this.page.locator(PlaywrightGameHelper.SELECTORS.debug.closeButton).click();
-<<<<<<< HEAD
-    // Wait for modal to close
-    await expect(this.page.locator('.modal.modal-open')).not.toBeVisible();
-=======
     // Wait for debug panel to close
     await expect(this.page.locator(PlaywrightGameHelper.SELECTORS.debug.panel)).not.toBeVisible();
->>>>>>> d8882bf8
   }
 
   /**
