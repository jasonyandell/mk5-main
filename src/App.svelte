--- conflicted
+++ resolved
@@ -5,21 +5,11 @@
   import ActionPanel from './lib/components/ActionPanel.svelte';
   import DebugPanel from './lib/components/DebugPanel.svelte';
   import QuickplayError from './lib/components/QuickplayError.svelte';
-<<<<<<< HEAD
-  import { gameActions, gamePhase, gameState, startGameLoop } from './stores/gameStore';
-  import { GAME_PHASES } from './game';
-=======
   import { gameActions, gameState, startGameLoop, viewProjection } from './stores/gameStore';
->>>>>>> d8882bf8
   import { fly, fade } from 'svelte/transition';
 
   let showDebugPanel = $state(false);
   let activeView = $state<'game' | 'actions'>('game');
-<<<<<<< HEAD
-  let touchStartY = $state(0);
-  let touchStartTime = $state(0);
-=======
->>>>>>> d8882bf8
 
   // Handle keyboard shortcuts
   function handleKeydown(e: KeyboardEvent) {
@@ -45,44 +35,15 @@
       startGameLoop();
     }
     
-<<<<<<< HEAD
-    // Load saved theme
-    const savedTheme = localStorage.getItem('theme');
-    if (savedTheme) {
-      document.documentElement.setAttribute('data-theme', savedTheme);
-    }
-=======
     // Set default theme to cupcake (no persistence)
     document.documentElement.setAttribute('data-theme', 'cupcake');
->>>>>>> d8882bf8
   });
   
   // Smart panel switching based on game phase
   // This handles both URL loading and normal game flow
   $effect(() => {
-<<<<<<< HEAD
-    // Automatically switch to appropriate panel based on game phase
-    // This works for both:
-    // 1. Loading from a URL with any game state
-    // 2. Natural game progression
-    
-    if ($gamePhase === GAME_PHASES.BIDDING || $gamePhase === GAME_PHASES.TRUMP_SELECTION) {
-      // These phases need the Actions panel for decision making
-      activeView = 'actions';
-    } else if ($gamePhase === GAME_PHASES.PLAYING || $gamePhase === GAME_PHASES.SETUP) {
-      // Playing phase and setup should show the game board
-      activeView = 'game';
-    } else if ($gamePhase === GAME_PHASES.SCORING) {
-      // Scoring phase: stay on game view to see the "Score hand" button
-      activeView = 'game';
-    } else if ($gamePhase === GAME_PHASES.GAME_END) {
-      // Game end: could show either, let's show game board with final state
-      activeView = 'game';
-    }
-=======
     // Use the ViewProjection's computed activeView
     activeView = $viewProjection.ui.activeView;
->>>>>>> d8882bf8
   });
 </script>
 
@@ -92,13 +53,7 @@
   class="app-container flex flex-col h-screen bg-base-100 text-base-content font-sans overflow-hidden"
   style="height: 100dvh;"
   role="application" 
-<<<<<<< HEAD
-  data-phase={$gameState.phase} 
-  ontouchstart={handleTouchStart} 
-  ontouchend={handleTouchEnd}
-=======
   data-phase={$gameState.phase}
->>>>>>> d8882bf8
 >
   <Header on:openDebug={() => showDebugPanel = true} />
   
