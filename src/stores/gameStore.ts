--- conflicted
+++ resolved
@@ -1,10 +1,6 @@
 import { writable, derived, get } from 'svelte/store';
 import type { GameState, StateTransition } from '../game/types';
-<<<<<<< HEAD
-import { createInitialState, getNextStates, getPlayerView } from '../game';
-=======
 import { createInitialState, getNextStates } from '../game';
->>>>>>> d8882bf8
 import { ControllerManager } from '../game/controllers';
 import { 
   compressGameState, 
@@ -16,10 +12,7 @@
   type URLData 
 } from '../game/core/url-compression';
 import { tickGame, skipAIDelays as skipAIDelaysPure, resetAISchedule } from '../game/core/ai-scheduler';
-<<<<<<< HEAD
-=======
 import { createViewProjection, type ViewProjection } from '../game/view-projection';
->>>>>>> d8882bf8
 
 // Helper to deep clone an object preserving Sets
 function deepClone<T>(obj: T): T {
@@ -152,59 +145,8 @@
 // Store for validation errors
 export const stateValidationError = writable<string | null>(null);
 
-<<<<<<< HEAD
-// Current player store
-export const currentPlayer = derived(
-  gameState,
-  ($gameState) => $gameState.players[$gameState.currentPlayer]
-);
-
 // Track which players are controlled by humans on this client
 export const humanControlledPlayers = writable<Set<number>>(new Set([0]));
-
-// Current player ID for primary view (can be changed for spectating)
-export const currentPlayerId = writable<number>(0);
-
-
-// Available actions store - filtered for privacy
-export const availableActions = derived(
-  [gameState, currentPlayerId],
-  ([$gameState, _$playerId]) => {
-    const allActions = getNextStates($gameState);
-    
-    // In test mode, show all actions for current player in game state
-    if (testMode) {
-      return allActions;
-    }
-    
-    // In normal mode, only show actions for player 0
-    // Filter to only actions that player 0 can take
-    return allActions.filter(action => {
-      // Actions without a player field are neutral (like complete-trick, score-hand)
-      if (!('player' in action.action)) {
-        return true;
-      }
-      // Only show actions for player 0
-      return action.action.player === 0;
-    });
-  }
-);
-
-// Player view store - provides privacy-safe view for current player
-export const playerView = derived(
-  [gameState, currentPlayerId],
-  ([$gameState, $playerId]) => getPlayerView($gameState, $playerId)
-);
-
-// Game phase store
-export const gamePhase = derived(
-  gameState,
-  ($gameState) => $gameState.phase
-);
-=======
-// Track which players are controlled by humans on this client
-export const humanControlledPlayers = writable<Set<number>>(new Set([0]));
->>>>>>> d8882bf8
 
 // Current player ID for primary view (can be changed for spectating)
 export const currentPlayerId = writable<number>(0);
@@ -250,60 +192,6 @@
       testMode,
       (player: number) => controllerManager.isAIControlled(player)
     );
-  }
-);
-
-// Deterministic UI state based on game state and available actions
-export const uiState = derived(
-  [gameState, availableActions],
-  ([$gameState, $availableActions]) => {
-    // Determine if player 0 is waiting (has no actions or it's not their turn)
-    const isPlayer0Turn = $gameState.currentPlayer === 0;
-    
-    // Filter actions that are relevant for determining waiting state
-    const playerActions = $availableActions.filter(a => {
-      // Include bidding actions
-      if (a.id.startsWith('bid-') || a.id === 'pass' || a.id === 'redeal') {
-        return true;
-      }
-      // Include trump selection actions
-      if (a.id.startsWith('trump-')) {
-        return true;
-      }
-      // Include play actions
-      if (a.id.startsWith('play-')) {
-        return true;
-      }
-      // Exclude consensus actions from waiting determination
-      if (a.id === 'complete-trick' || a.id === 'score-hand' || a.id.startsWith('agree-')) {
-        return false;
-      }
-      // Include other actions
-      return true;
-    });
-    
-    const hasActions = playerActions.length > 0;
-    
-    // Determine waiting state based on phase
-    const isWaitingDuringBidding = $gameState.phase === 'bidding' && (!isPlayer0Turn || !hasActions);
-    const isWaitingDuringTrump = $gameState.phase === 'trump_selection' && (!isPlayer0Turn || !hasActions);
-    const isWaitingDuringPlay = $gameState.phase === 'playing' && (!isPlayer0Turn || !hasActions);
-    
-    // Determine who we're waiting on
-    const waitingOnPlayer = (!isPlayer0Turn || !hasActions) ? $gameState.currentPlayer : -1;
-    
-    return {
-      isPlayer0Turn,
-      hasActions,
-      playerActions,
-      isWaitingDuringBidding,
-      isWaitingDuringTrump,
-      isWaitingDuringPlay,
-      isWaiting: isWaitingDuringBidding || isWaitingDuringTrump || isWaitingDuringPlay,
-      waitingOnPlayer,
-      showBiddingTable: isWaitingDuringBidding && !testMode,
-      showActionPanel: $gameState.phase === 'bidding' || $gameState.phase === 'trump_selection'
-    };
   }
 );
 
