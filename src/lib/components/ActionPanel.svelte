<script lang="ts">
<<<<<<< HEAD
  import { gamePhase, availableActions, gameActions, teamInfo, biddingInfo, currentPlayer, playerView, gameState, uiState, controllerManager } from '../../stores/gameStore';
=======
  import { gameActions, viewProjection, controllerManager } from '../../stores/gameStore';
>>>>>>> d8882bf8
  import type { StateTransition } from '../../game/types';
  import Domino from './Domino.svelte';
  
  interface Props {
    onswitchToPlay?: () => void;
  }
  
  let { onswitchToPlay }: Props = $props();
<<<<<<< HEAD
  
  // Check if we're in test mode
  const urlParams = typeof window !== 'undefined' ? 
    new URLSearchParams(window.location.search) : null;
  const testMode = urlParams?.get('testMode') === 'true';
  

  // Group actions by type with strong typing
  interface GroupedActions {
    bidding: StateTransition[];
    trump: StateTransition[];
    play: StateTransition[];
    other: StateTransition[];
  }

  const groupedActions = $derived((() => {
    const groups: GroupedActions = {
      bidding: [],
      trump: [],
      play: [],
      other: []
    };

    $availableActions.forEach(action => {
      if (action.id.startsWith('bid-') || action.id === 'pass' || action.id === 'redeal') {
        groups.bidding.push(action);
      } else if (action.id.startsWith('trump-')) {
        groups.trump.push(action);
      } else if (action.id.startsWith('play-')) {
        // Skip play actions - they're handled by domino clicks
      } else {
        groups.other.push(action);
      }
    });

    return groups;
  })());


  let shakeActionId = $state<string | null>(null);
  let previousPhase = $state($gamePhase);
  
  // React to phase changes for panel switching
  $effect(() => {
    if ($gamePhase === 'playing' && previousPhase === 'trump_selection') {
      onswitchToPlay?.();
    }
    previousPhase = $gamePhase;
=======


  let shakeActionId = $state<string | null>(null);
  let previousPhase = $state($viewProjection.phase);
  
  // React to phase changes for panel switching
  $effect(() => {
    if ($viewProjection.phase === 'playing' && previousPhase === 'trump_selection') {
      onswitchToPlay?.();
    }
    previousPhase = $viewProjection.phase;
>>>>>>> d8882bf8
  });

  async function executeAction(action: StateTransition) {
    try {
      // Find which human controller should handle this
      const playerId = 'player' in action.action ? action.action.player : 0;
      const humanController = controllerManager.getHumanController(playerId);
      
      if (humanController) {
        humanController.handleUserAction(action);
      } else {
        // Fallback to direct execution (used in testMode)
        console.log('[ActionPanel] Direct execution (no controller):', action.label, 'for player', playerId);
        gameActions.executeAction(action);
      }
      
      // Panel switching is handled by the reactive effect above
    } catch (error) {
      // Trigger shake animation on error
      shakeActionId = action.id;
    }
  }

  // Get tooltip for bid actions
  function getBidTooltip(action: StateTransition): string {
    if (action.id === 'pass') {
      return 'Pass on bidding - let others bid';
    }
    
    const bidValue = action.id.match(/\d+/)?.[0];
    if (!bidValue) return '';
    
    const points = parseInt(bidValue);
    if (action.id.includes('mark')) {
      const marks = parseInt(bidValue);
      return `Bid ${marks} mark${marks > 1 ? 's' : ''} (${marks * 42} points) - must win all ${marks * 42} points`;
    } else {
      return `Bid ${points} points - must win at least ${points} out of 42 points`;
    }
  }

<<<<<<< HEAD
  // Current player's hand (always player 0 for privacy, unless in test mode)
  const playerHand = $derived(testMode ? ($currentPlayer?.hand || []) : ($playerView?.self?.hand || []));

  // Use centralized UI state for waiting logic
  const isWaiting = $derived($uiState.isWaiting);
  const waitingPlayer = $derived($uiState.waitingOnPlayer);
  const isAIThinking = $derived(waitingPlayer >= 0 && controllerManager.isAIControlled(waitingPlayer));
=======
>>>>>>> d8882bf8
  
  // Track skip attempts for automatic retry
  let skipAttempts = $state(0);
  
  // Reactive skip logic - automatically retry skip in bidding/trump phases
  $effect(() => {
<<<<<<< HEAD
    if (($gamePhase === 'bidding' || $gamePhase === 'trump_selection') && 
        isAIThinking && skipAttempts > 0 && skipAttempts < 3) {
=======
    if (($viewProjection.phase === 'bidding' || $viewProjection.phase === 'trump_selection') && 
        $viewProjection.ui.isAIThinking && skipAttempts > 0 && skipAttempts < 3) {
>>>>>>> d8882bf8
      // Automatically try skip on state change
      gameActions.skipAIDelays();
      skipAttempts++;
    }
  });
  
  // Reset skip attempts when not AI thinking
  $effect(() => {
<<<<<<< HEAD
    if (!isAIThinking) {
      skipAttempts = 0;
    }
  });

  // State for expandable team status
  let teamStatusExpanded = $state(false);
</script>

<div class="action-panel h-full flex flex-col bg-base-200 overflow-hidden" data-testid="action-panel">
  {#if ($gamePhase === 'bidding' || $gamePhase === 'trump_selection') && playerHand.length > 0}
    <div class="card bg-base-100 shadow-xl m-4 mb-0 flex-shrink-0 animate-fadeInDown">
      <div class="card-body p-4">
        <h3 class="card-title text-sm uppercase tracking-wider justify-center mb-4">Your Hand</h3>
        <div class="grid grid-cols-[repeat(auto-fit,minmax(45px,1fr))] gap-2 max-w-full justify-items-center">
        {#each playerHand as domino, i (domino.high + '-' + domino.low)}
          <div class="animate-handFadeIn" style="--delay: {i * 30}ms; animation-delay: var(--delay)">
            <Domino
              {domino}
              small={true}
              showPoints={true}
              clickable={true}
            />
          </div>
        {/each}
=======
    if (!$viewProjection.ui.isAIThinking) {
      skipAttempts = 0;
    }
  });
</script>

<div class="action-panel h-full flex flex-col bg-base-200 overflow-hidden" data-testid="action-panel">
  <div class="flex-1 overflow-y-auto overflow-x-hidden p-4 touch-pan-y bg-base-200">
    {#if $viewProjection.phase === 'bidding'}
      <!-- Always show compact bid status during bidding -->
      <div class="card bg-base-100 shadow-lg mb-4">
        <div class="card-body p-3">
        <div class="flex gap-2 justify-center flex-wrap">
          {#each $viewProjection.bidding.playerStatuses as status}
            <div class="badge {status.isHighBidder ? 'badge-success badge-lg' : 'badge-outline'} {status.isDealer && !status.isHighBidder ? 'badge-secondary' : ''} gap-1">
              <span class="font-semibold">P{status.player}</span>
              <span>
                {#if status.bid}
                  {#if status.bid.type === 'pass'}
                    Pass
                  {:else}
                    {status.bid.value}
                  {/if}
                {:else}
                  --
                {/if}
              </span>
              {#if status.isDealer}
                <span class="absolute -top-2 -right-2 badge badge-secondary badge-xs" title="Dealer">D</span>
              {/if}
            </div>
          {/each}
        </div>
        {#if $viewProjection.bidding.currentBid.player !== -1}
          <div class="text-center mt-2 text-xs font-semibold">
            High: {$viewProjection.bidding.currentBid.value}
          </div>
        {/if}
>>>>>>> d8882bf8
        </div>
      </div>
    {/if}

    {#if $viewProjection.phase === 'trump_selection'}
      <!-- Show bid winner info during trump selection -->
      <div class="card bg-base-100 shadow-lg mb-4">
        <div class="card-body p-3">
          <div class="text-center">
            <div class="text-sm opacity-70 mb-1">Winning Bid</div>
            <div class="flex items-center justify-center gap-2">
              <span class="badge badge-success badge-lg">
                P{$viewProjection.bidding.winningBidder} - {$viewProjection.bidding.currentBid.value}
              </span>
            </div>
            <div class="text-xs opacity-60 mt-2">Select trump suit for this hand</div>
          </div>
        </div>
      </div>
    {/if}

<<<<<<< HEAD
  <div class="flex-1 overflow-y-auto overflow-x-hidden p-4 touch-pan-y bg-base-200">
    {#if $gamePhase === 'bidding'}
      <!-- Always show compact bid status during bidding -->
      <div class="card bg-base-100 shadow-lg mb-4">
        <div class="card-body p-3">
        <div class="flex gap-2 justify-center flex-wrap">
          {#each [0, 1, 2, 3] as playerId}
            {@const bid = $biddingInfo.bids.find(b => b.player === playerId)}
            {@const isHighBidder = $biddingInfo.currentBid.player === playerId}
            {@const isDealer = $gameState.dealer === playerId}
            <div class="badge {isHighBidder ? 'badge-success badge-lg' : 'badge-outline'} {isDealer && !isHighBidder ? 'badge-secondary' : ''} gap-1">
              <span class="font-semibold">P{playerId}</span>
              <span>
                {#if bid}
                  {#if bid.type === 'pass'}
                    Pass
                  {:else}
                    {bid.value}
                  {/if}
                {:else}
                  --
                {/if}
              </span>
              {#if isDealer}
                <span class="absolute -top-2 -right-2 badge badge-secondary badge-xs" title="Dealer">D</span>
              {/if}
            </div>
          {/each}
        </div>
        {#if $biddingInfo.currentBid.player !== -1}
          <div class="text-center mt-2 text-xs font-semibold">
            High: {$biddingInfo.currentBid.value}
          </div>
        {/if}
=======
    {#if ($viewProjection.phase === 'bidding' || $viewProjection.phase === 'trump_selection') && $viewProjection.hand.length > 0}
      <div class="card bg-base-100 shadow-xl mb-4 animate-fadeInDown">
        <div class="card-body p-4">
          <h3 class="card-title text-sm uppercase tracking-wider justify-center mb-4">Your Hand</h3>
          <div class="grid grid-cols-[repeat(auto-fit,minmax(45px,1fr))] gap-2 max-w-full justify-items-center">
          {#each $viewProjection.hand as handDomino, i (handDomino.domino.high + '-' + handDomino.domino.low)}
            <div class="animate-handFadeIn" style="--delay: {i * 30}ms; animation-delay: var(--delay)">
              <Domino
                domino={handDomino.domino}
                small={true}
                showPoints={true}
                clickable={true}
              />
            </div>
          {/each}
          </div>
>>>>>>> d8882bf8
        </div>
      </div>
    {/if}
    
<<<<<<< HEAD
    {#if isWaiting && isAIThinking}
=======
    {#if $viewProjection.ui.isWaiting && $viewProjection.ui.isAIThinking}
>>>>>>> d8882bf8
      <button 
        class="w-full p-5 text-center text-gray-600 flex items-center justify-center gap-2 animate-pulse bg-transparent border-none font-inherit cursor-pointer transition-transform hover:scale-105 active:scale-[0.98] ai-thinking-indicator"
        onclick={() => {
          // Skip current AI delay
          gameActions.skipAIDelays();
          // Enable automatic retry for bidding/trump phases
<<<<<<< HEAD
          if ($gamePhase === 'bidding' || $gamePhase === 'trump_selection') {
=======
          if ($viewProjection.phase === 'bidding' || $viewProjection.phase === 'trump_selection') {
>>>>>>> d8882bf8
            skipAttempts = 1; // Start retry counter
          }
        }}
        type="button"
        aria-label="Click to skip AI thinking"
        title="Click to skip AI thinking"
      >
        <span class="text-xl">🤖</span>
<<<<<<< HEAD
        <span class="text-sm">P{waitingPlayer} is thinking...</span>
=======
        <span class="text-sm">P{$viewProjection.ui.waitingOnPlayer} is thinking...</span>
>>>>>>> d8882bf8
        <span class="text-xs opacity-70 ml-1">(tap to skip)</span>
      </button>
    {/if}
    
<<<<<<< HEAD
    {#if $gamePhase === 'bidding'}
      <div class="mb-6 animate-fadeInUp">
        <h3 class="mb-4 text-sm font-semibold uppercase tracking-wider text-center opacity-70">Bidding</h3>
        <div class="grid grid-cols-3 gap-3 max-w-[400px] mx-auto">
          {#each groupedActions.bidding as action}
=======
    {#if $viewProjection.phase === 'bidding' && $viewProjection.actions.bidding.length > 0}
      <div class="mb-6 animate-fadeInUp">
        <h3 class="mb-4 text-sm font-semibold uppercase tracking-wider text-center opacity-70">Bidding</h3>
        <div class="grid grid-cols-3 gap-3 max-w-[400px] mx-auto">
          {#each $viewProjection.actions.bidding as action}
>>>>>>> d8882bf8
            {#if action.id === 'pass'}
              <button 
                class="btn btn-error col-span-full {shakeActionId === action.id ? 'invalid-action-shake' : ''}"
                onclick={() => executeAction(action)}
                onanimationend={() => { if (shakeActionId === action.id) shakeActionId = null; }}
                data-testid="pass"
                data-testid-alt="pass-button"
                title={getBidTooltip(action)}
              >
                Pass
              </button>
            {:else if action.id === 'redeal'}
              <button 
                class="btn btn-warning col-span-full {shakeActionId === action.id ? 'invalid-action-shake' : ''}"
                onclick={() => executeAction(action)}
                onanimationend={() => { if (shakeActionId === action.id) shakeActionId = null; }}
                data-testid={action.id}
                title="Redeal the dominoes - all players passed"
              >
                Redeal
              </button>
            {/if}
          {/each}
          
          <div class="col-span-full h-px bg-gradient-to-r from-transparent via-slate-200 to-transparent my-4"></div>
          
<<<<<<< HEAD
          {#each groupedActions.bidding as action}
=======
          {#each $viewProjection.actions.bidding as action}
>>>>>>> d8882bf8
            {#if action.id !== 'pass' && action.id !== 'redeal'}
              <button 
                class="btn btn-primary {shakeActionId === action.id ? 'invalid-action-shake' : ''}"
                onclick={() => executeAction(action)}
                onanimationend={() => { if (shakeActionId === action.id) shakeActionId = null; }}
                data-testid={action.id}
                title={getBidTooltip(action)}
              >
                {action.label}
              </button>
            {/if}
          {/each}
        </div>
      </div>
    {/if}

<<<<<<< HEAD
    {#if $gamePhase === 'trump_selection'}
      <div class="mb-6 animate-fadeInUp">
        <h3 class="mb-4 text-sm font-semibold uppercase tracking-wider text-center opacity-70">Select Trump</h3>
        <div class="flex flex-col gap-3 max-w-[320px] mx-auto">
          {#each groupedActions.trump as action}
            <button 
              class="btn btn-secondary btn-lg w-full min-h-[48px]"
              onclick={() => executeAction(action)}
              data-testid={action.id}
            >
              {action.label}
            </button>
          {/each}
        </div>
      </div>
    {/if}

    {#if groupedActions.other.length > 0}
      <div class="mb-6 animate-fadeInUp">
        <h3 class="mb-4 text-sm font-semibold uppercase tracking-wider text-center opacity-70">Quick Actions</h3>
        <div class="flex flex-col gap-3 max-w-[320px] mx-auto">
          {#each groupedActions.other as action}
            <button 
              class="btn btn-outline btn-lg w-full min-h-[48px]"
=======
    {#if $viewProjection.phase === 'trump_selection' && $viewProjection.actions.trump.length > 0}
      <div class="mb-6 animate-fadeInUp">
        <h3 class="mb-4 text-sm font-semibold uppercase tracking-wider text-center opacity-70">Select Trump</h3>
        <div class="flex flex-col gap-3 max-w-[320px] mx-auto">
          {#each $viewProjection.actions.trump as action}
            <button 
              class="btn btn-secondary btn-lg w-full min-h-[48px]"
>>>>>>> d8882bf8
              onclick={() => executeAction(action)}
              data-testid={action.id}
            >
              {action.label}
            </button>
          {/each}
        </div>
      </div>
    {/if}

<<<<<<< HEAD
  <div class="card bg-base-100 shadow-lg mx-4 mb-4 flex-shrink-0">
    <button class="btn btn-ghost w-full justify-between normal-case" onclick={() => teamStatusExpanded = !teamStatusExpanded}>
      <div class="flex items-center justify-between gap-4">
        <div class="flex items-center gap-2 font-semibold">
          <span class="text-xs uppercase tracking-wider text-primary">US</span>
          <span class="text-base">{$teamInfo.marks[0]}/{$teamInfo.scores[0]}</span>
        </div>
        <div class="flex items-center text-slate-500 transition-transform {teamStatusExpanded ? 'rotate-180' : ''}">
          <svg width="16" height="16" viewBox="0 0 16 16" fill="currentColor">
            <path d={teamStatusExpanded ? "M8 10L4 6h8z" : "M8 6l4 4H4z"} />
          </svg>
        </div>
        <div class="flex items-center gap-2 font-semibold">
          <span class="text-xs uppercase tracking-wider text-error">THEM</span>
          <span class="text-base">{$teamInfo.marks[1]}/{$teamInfo.scores[1]}</span>
        </div>
      </div>
    </button>
    
    {#if teamStatusExpanded}
      <div class="card-body pt-0" transition:slide={{ duration: 200 }}>
        <div class="grid grid-cols-2 gap-4">
          <div class="text-center">
            <h4 class="mb-2 text-sm font-semibold opacity-70">{teamNames[0]}</h4>
            <div class="text-sm my-1">{$teamInfo.marks[0]} marks</div>
            <div class="text-sm my-1">{$teamInfo.scores[0]} points</div>
          </div>
          <div class="text-center">
            <h4 class="mb-2 text-sm font-semibold opacity-70">{teamNames[1]}</h4>
            <div class="text-sm my-1">{$teamInfo.marks[1]} marks</div>
            <div class="text-sm my-1">{$teamInfo.scores[1]} points</div>
          </div>
        </div>
        
        {#if $biddingInfo.winningBidder !== -1}
          <div class="divider"></div>
          <div>
            <div class="flex justify-between my-2 text-sm">
              <span class="opacity-70">Current Bid:</span>
              <span class="font-semibold">{$biddingInfo.currentBid?.value || 0} by P{$biddingInfo.winningBidder}</span>
            </div>
            {#if $gamePhase === 'playing'}
              <div class="flex justify-between my-2 text-sm">
                <span class="opacity-70">Points Needed:</span>
                <span class="font-semibold">{Math.max(0, ($biddingInfo.currentBid?.value || 0) - ($teamInfo.scores?.[Math.floor($biddingInfo.winningBidder / 2)] || 0))}</span>
              </div>
            {/if}
          </div>
        {/if}
      </div>
    {/if}
=======
>>>>>>> d8882bf8
  </div>
</div>

<style>
  /* svelte-ignore css_unused_selector */
  .tap-highlight-transparent {
    -webkit-tap-highlight-color: transparent;
  }
  
  /* svelte-ignore css_unused_selector */
  .touch-manipulation {
    touch-action: manipulation;
  }
</style><|MERGE_RESOLUTION|>--- conflicted
+++ resolved
@@ -1,9 +1,5 @@
 <script lang="ts">
-<<<<<<< HEAD
-  import { gamePhase, availableActions, gameActions, teamInfo, biddingInfo, currentPlayer, playerView, gameState, uiState, controllerManager } from '../../stores/gameStore';
-=======
   import { gameActions, viewProjection, controllerManager } from '../../stores/gameStore';
->>>>>>> d8882bf8
   import type { StateTransition } from '../../game/types';
   import Domino from './Domino.svelte';
   
@@ -12,56 +8,6 @@
   }
   
   let { onswitchToPlay }: Props = $props();
-<<<<<<< HEAD
-  
-  // Check if we're in test mode
-  const urlParams = typeof window !== 'undefined' ? 
-    new URLSearchParams(window.location.search) : null;
-  const testMode = urlParams?.get('testMode') === 'true';
-  
-
-  // Group actions by type with strong typing
-  interface GroupedActions {
-    bidding: StateTransition[];
-    trump: StateTransition[];
-    play: StateTransition[];
-    other: StateTransition[];
-  }
-
-  const groupedActions = $derived((() => {
-    const groups: GroupedActions = {
-      bidding: [],
-      trump: [],
-      play: [],
-      other: []
-    };
-
-    $availableActions.forEach(action => {
-      if (action.id.startsWith('bid-') || action.id === 'pass' || action.id === 'redeal') {
-        groups.bidding.push(action);
-      } else if (action.id.startsWith('trump-')) {
-        groups.trump.push(action);
-      } else if (action.id.startsWith('play-')) {
-        // Skip play actions - they're handled by domino clicks
-      } else {
-        groups.other.push(action);
-      }
-    });
-
-    return groups;
-  })());
-
-
-  let shakeActionId = $state<string | null>(null);
-  let previousPhase = $state($gamePhase);
-  
-  // React to phase changes for panel switching
-  $effect(() => {
-    if ($gamePhase === 'playing' && previousPhase === 'trump_selection') {
-      onswitchToPlay?.();
-    }
-    previousPhase = $gamePhase;
-=======
 
 
   let shakeActionId = $state<string | null>(null);
@@ -73,7 +19,6 @@
       onswitchToPlay?.();
     }
     previousPhase = $viewProjection.phase;
->>>>>>> d8882bf8
   });
 
   async function executeAction(action: StateTransition) {
@@ -115,29 +60,14 @@
     }
   }
 
-<<<<<<< HEAD
-  // Current player's hand (always player 0 for privacy, unless in test mode)
-  const playerHand = $derived(testMode ? ($currentPlayer?.hand || []) : ($playerView?.self?.hand || []));
-
-  // Use centralized UI state for waiting logic
-  const isWaiting = $derived($uiState.isWaiting);
-  const waitingPlayer = $derived($uiState.waitingOnPlayer);
-  const isAIThinking = $derived(waitingPlayer >= 0 && controllerManager.isAIControlled(waitingPlayer));
-=======
->>>>>>> d8882bf8
   
   // Track skip attempts for automatic retry
   let skipAttempts = $state(0);
   
   // Reactive skip logic - automatically retry skip in bidding/trump phases
   $effect(() => {
-<<<<<<< HEAD
-    if (($gamePhase === 'bidding' || $gamePhase === 'trump_selection') && 
-        isAIThinking && skipAttempts > 0 && skipAttempts < 3) {
-=======
     if (($viewProjection.phase === 'bidding' || $viewProjection.phase === 'trump_selection') && 
         $viewProjection.ui.isAIThinking && skipAttempts > 0 && skipAttempts < 3) {
->>>>>>> d8882bf8
       // Automatically try skip on state change
       gameActions.skipAIDelays();
       skipAttempts++;
@@ -146,33 +76,6 @@
   
   // Reset skip attempts when not AI thinking
   $effect(() => {
-<<<<<<< HEAD
-    if (!isAIThinking) {
-      skipAttempts = 0;
-    }
-  });
-
-  // State for expandable team status
-  let teamStatusExpanded = $state(false);
-</script>
-
-<div class="action-panel h-full flex flex-col bg-base-200 overflow-hidden" data-testid="action-panel">
-  {#if ($gamePhase === 'bidding' || $gamePhase === 'trump_selection') && playerHand.length > 0}
-    <div class="card bg-base-100 shadow-xl m-4 mb-0 flex-shrink-0 animate-fadeInDown">
-      <div class="card-body p-4">
-        <h3 class="card-title text-sm uppercase tracking-wider justify-center mb-4">Your Hand</h3>
-        <div class="grid grid-cols-[repeat(auto-fit,minmax(45px,1fr))] gap-2 max-w-full justify-items-center">
-        {#each playerHand as domino, i (domino.high + '-' + domino.low)}
-          <div class="animate-handFadeIn" style="--delay: {i * 30}ms; animation-delay: var(--delay)">
-            <Domino
-              {domino}
-              small={true}
-              showPoints={true}
-              clickable={true}
-            />
-          </div>
-        {/each}
-=======
     if (!$viewProjection.ui.isAIThinking) {
       skipAttempts = 0;
     }
@@ -211,7 +114,6 @@
             High: {$viewProjection.bidding.currentBid.value}
           </div>
         {/if}
->>>>>>> d8882bf8
         </div>
       </div>
     {/if}
@@ -233,42 +135,6 @@
       </div>
     {/if}
 
-<<<<<<< HEAD
-  <div class="flex-1 overflow-y-auto overflow-x-hidden p-4 touch-pan-y bg-base-200">
-    {#if $gamePhase === 'bidding'}
-      <!-- Always show compact bid status during bidding -->
-      <div class="card bg-base-100 shadow-lg mb-4">
-        <div class="card-body p-3">
-        <div class="flex gap-2 justify-center flex-wrap">
-          {#each [0, 1, 2, 3] as playerId}
-            {@const bid = $biddingInfo.bids.find(b => b.player === playerId)}
-            {@const isHighBidder = $biddingInfo.currentBid.player === playerId}
-            {@const isDealer = $gameState.dealer === playerId}
-            <div class="badge {isHighBidder ? 'badge-success badge-lg' : 'badge-outline'} {isDealer && !isHighBidder ? 'badge-secondary' : ''} gap-1">
-              <span class="font-semibold">P{playerId}</span>
-              <span>
-                {#if bid}
-                  {#if bid.type === 'pass'}
-                    Pass
-                  {:else}
-                    {bid.value}
-                  {/if}
-                {:else}
-                  --
-                {/if}
-              </span>
-              {#if isDealer}
-                <span class="absolute -top-2 -right-2 badge badge-secondary badge-xs" title="Dealer">D</span>
-              {/if}
-            </div>
-          {/each}
-        </div>
-        {#if $biddingInfo.currentBid.player !== -1}
-          <div class="text-center mt-2 text-xs font-semibold">
-            High: {$biddingInfo.currentBid.value}
-          </div>
-        {/if}
-=======
     {#if ($viewProjection.phase === 'bidding' || $viewProjection.phase === 'trump_selection') && $viewProjection.hand.length > 0}
       <div class="card bg-base-100 shadow-xl mb-4 animate-fadeInDown">
         <div class="card-body p-4">
@@ -285,27 +151,18 @@
             </div>
           {/each}
           </div>
->>>>>>> d8882bf8
-        </div>
-      </div>
-    {/if}
-    
-<<<<<<< HEAD
-    {#if isWaiting && isAIThinking}
-=======
+        </div>
+      </div>
+    {/if}
+    
     {#if $viewProjection.ui.isWaiting && $viewProjection.ui.isAIThinking}
->>>>>>> d8882bf8
       <button 
         class="w-full p-5 text-center text-gray-600 flex items-center justify-center gap-2 animate-pulse bg-transparent border-none font-inherit cursor-pointer transition-transform hover:scale-105 active:scale-[0.98] ai-thinking-indicator"
         onclick={() => {
           // Skip current AI delay
           gameActions.skipAIDelays();
           // Enable automatic retry for bidding/trump phases
-<<<<<<< HEAD
-          if ($gamePhase === 'bidding' || $gamePhase === 'trump_selection') {
-=======
           if ($viewProjection.phase === 'bidding' || $viewProjection.phase === 'trump_selection') {
->>>>>>> d8882bf8
             skipAttempts = 1; // Start retry counter
           }
         }}
@@ -314,28 +171,16 @@
         title="Click to skip AI thinking"
       >
         <span class="text-xl">🤖</span>
-<<<<<<< HEAD
-        <span class="text-sm">P{waitingPlayer} is thinking...</span>
-=======
         <span class="text-sm">P{$viewProjection.ui.waitingOnPlayer} is thinking...</span>
->>>>>>> d8882bf8
         <span class="text-xs opacity-70 ml-1">(tap to skip)</span>
       </button>
     {/if}
     
-<<<<<<< HEAD
-    {#if $gamePhase === 'bidding'}
-      <div class="mb-6 animate-fadeInUp">
-        <h3 class="mb-4 text-sm font-semibold uppercase tracking-wider text-center opacity-70">Bidding</h3>
-        <div class="grid grid-cols-3 gap-3 max-w-[400px] mx-auto">
-          {#each groupedActions.bidding as action}
-=======
     {#if $viewProjection.phase === 'bidding' && $viewProjection.actions.bidding.length > 0}
       <div class="mb-6 animate-fadeInUp">
         <h3 class="mb-4 text-sm font-semibold uppercase tracking-wider text-center opacity-70">Bidding</h3>
         <div class="grid grid-cols-3 gap-3 max-w-[400px] mx-auto">
           {#each $viewProjection.actions.bidding as action}
->>>>>>> d8882bf8
             {#if action.id === 'pass'}
               <button 
                 class="btn btn-error col-span-full {shakeActionId === action.id ? 'invalid-action-shake' : ''}"
@@ -362,11 +207,7 @@
           
           <div class="col-span-full h-px bg-gradient-to-r from-transparent via-slate-200 to-transparent my-4"></div>
           
-<<<<<<< HEAD
-          {#each groupedActions.bidding as action}
-=======
           {#each $viewProjection.actions.bidding as action}
->>>>>>> d8882bf8
             {#if action.id !== 'pass' && action.id !== 'redeal'}
               <button 
                 class="btn btn-primary {shakeActionId === action.id ? 'invalid-action-shake' : ''}"
@@ -383,12 +224,11 @@
       </div>
     {/if}
 
-<<<<<<< HEAD
-    {#if $gamePhase === 'trump_selection'}
+    {#if $viewProjection.phase === 'trump_selection' && $viewProjection.actions.trump.length > 0}
       <div class="mb-6 animate-fadeInUp">
         <h3 class="mb-4 text-sm font-semibold uppercase tracking-wider text-center opacity-70">Select Trump</h3>
         <div class="flex flex-col gap-3 max-w-[320px] mx-auto">
-          {#each groupedActions.trump as action}
+          {#each $viewProjection.actions.trump as action}
             <button 
               class="btn btn-secondary btn-lg w-full min-h-[48px]"
               onclick={() => executeAction(action)}
@@ -401,86 +241,6 @@
       </div>
     {/if}
 
-    {#if groupedActions.other.length > 0}
-      <div class="mb-6 animate-fadeInUp">
-        <h3 class="mb-4 text-sm font-semibold uppercase tracking-wider text-center opacity-70">Quick Actions</h3>
-        <div class="flex flex-col gap-3 max-w-[320px] mx-auto">
-          {#each groupedActions.other as action}
-            <button 
-              class="btn btn-outline btn-lg w-full min-h-[48px]"
-=======
-    {#if $viewProjection.phase === 'trump_selection' && $viewProjection.actions.trump.length > 0}
-      <div class="mb-6 animate-fadeInUp">
-        <h3 class="mb-4 text-sm font-semibold uppercase tracking-wider text-center opacity-70">Select Trump</h3>
-        <div class="flex flex-col gap-3 max-w-[320px] mx-auto">
-          {#each $viewProjection.actions.trump as action}
-            <button 
-              class="btn btn-secondary btn-lg w-full min-h-[48px]"
->>>>>>> d8882bf8
-              onclick={() => executeAction(action)}
-              data-testid={action.id}
-            >
-              {action.label}
-            </button>
-          {/each}
-        </div>
-      </div>
-    {/if}
-
-<<<<<<< HEAD
-  <div class="card bg-base-100 shadow-lg mx-4 mb-4 flex-shrink-0">
-    <button class="btn btn-ghost w-full justify-between normal-case" onclick={() => teamStatusExpanded = !teamStatusExpanded}>
-      <div class="flex items-center justify-between gap-4">
-        <div class="flex items-center gap-2 font-semibold">
-          <span class="text-xs uppercase tracking-wider text-primary">US</span>
-          <span class="text-base">{$teamInfo.marks[0]}/{$teamInfo.scores[0]}</span>
-        </div>
-        <div class="flex items-center text-slate-500 transition-transform {teamStatusExpanded ? 'rotate-180' : ''}">
-          <svg width="16" height="16" viewBox="0 0 16 16" fill="currentColor">
-            <path d={teamStatusExpanded ? "M8 10L4 6h8z" : "M8 6l4 4H4z"} />
-          </svg>
-        </div>
-        <div class="flex items-center gap-2 font-semibold">
-          <span class="text-xs uppercase tracking-wider text-error">THEM</span>
-          <span class="text-base">{$teamInfo.marks[1]}/{$teamInfo.scores[1]}</span>
-        </div>
-      </div>
-    </button>
-    
-    {#if teamStatusExpanded}
-      <div class="card-body pt-0" transition:slide={{ duration: 200 }}>
-        <div class="grid grid-cols-2 gap-4">
-          <div class="text-center">
-            <h4 class="mb-2 text-sm font-semibold opacity-70">{teamNames[0]}</h4>
-            <div class="text-sm my-1">{$teamInfo.marks[0]} marks</div>
-            <div class="text-sm my-1">{$teamInfo.scores[0]} points</div>
-          </div>
-          <div class="text-center">
-            <h4 class="mb-2 text-sm font-semibold opacity-70">{teamNames[1]}</h4>
-            <div class="text-sm my-1">{$teamInfo.marks[1]} marks</div>
-            <div class="text-sm my-1">{$teamInfo.scores[1]} points</div>
-          </div>
-        </div>
-        
-        {#if $biddingInfo.winningBidder !== -1}
-          <div class="divider"></div>
-          <div>
-            <div class="flex justify-between my-2 text-sm">
-              <span class="opacity-70">Current Bid:</span>
-              <span class="font-semibold">{$biddingInfo.currentBid?.value || 0} by P{$biddingInfo.winningBidder}</span>
-            </div>
-            {#if $gamePhase === 'playing'}
-              <div class="flex justify-between my-2 text-sm">
-                <span class="opacity-70">Points Needed:</span>
-                <span class="font-semibold">{Math.max(0, ($biddingInfo.currentBid?.value || 0) - ($teamInfo.scores?.[Math.floor($biddingInfo.winningBidder / 2)] || 0))}</span>
-              </div>
-            {/if}
-          </div>
-        {/if}
-      </div>
-    {/if}
-=======
->>>>>>> d8882bf8
   </div>
 </div>
 
