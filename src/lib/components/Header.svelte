--- conflicted
+++ resolved
@@ -31,33 +31,6 @@
   }
 
   // Track phase changes for animation
-<<<<<<< HEAD
-  let previousPhase = $state($gamePhase);
-  let phaseKey = $state(0);
-  $effect(() => {
-    if ($gamePhase !== previousPhase) {
-      previousPhase = $gamePhase;
-      phaseKey++;
-    }
-  });
-
-  // Track score changes for animation
-  let previousScores = $state<[number, number]>($teamInfo.marks ? [...$teamInfo.marks] : [0, 0]);
-  let scoreKeys = $state<[number, number]>([0, 0]);
-  $effect(() => {
-    const marks = $teamInfo.marks;
-    if (marks) {
-      if (marks[0] !== previousScores[0]) {
-        scoreKeys = [scoreKeys[0] + 1, scoreKeys[1]];
-        previousScores = [marks[0], previousScores[1]];
-      }
-      if (marks[1] !== previousScores[1]) {
-        scoreKeys = [scoreKeys[0], scoreKeys[1] + 1];
-        previousScores = [previousScores[0], marks[1]];
-      }
-    }
-  });
-=======
   let previousPhase = $state($viewProjection.phase);
   let phaseKey = $state(0);
   $effect(() => {
@@ -67,19 +40,13 @@
     }
   });
 
->>>>>>> d8882bf8
 </script>
 
 <header class="app-header bg-base-100 shadow-lg px-4 py-3 border-b border-base-300" data-testid="app-header">
   <div class="flex justify-between items-center w-full mb-3">
     {#key phaseKey}
-<<<<<<< HEAD
-      <div class="badge {phaseColors[$gamePhase]} badge-lg gap-2 motion-safe:animate-phase-in">
-        {phaseNames[$gamePhase]}
-=======
       <div class="badge {phaseColors[$viewProjection.phase]} badge-lg gap-2 motion-safe:animate-phase-in">
         {phaseNames[$viewProjection.phase]}
->>>>>>> d8882bf8
       </div>
     {/key}
     
@@ -104,36 +71,6 @@
     
     <div class="badge badge-info badge-outline badge-lg">
       <span class="text-xs font-medium mr-1">Turn</span>
-<<<<<<< HEAD
-      <span class="turn-player font-bold">P{$currentPlayer?.id ?? 1}</span>
-    </div>
-  </div>
-  
-  <div class="score-display flex items-center justify-center gap-4">
-    {#key scoreKeys[0]}
-      <div class="score-card us stat bg-base-200 rounded-box p-3 min-w-0 flex-1 max-w-[140px] {($teamInfo.marks?.[0] ?? 0) > ($teamInfo.marks?.[1] ?? 0) ? 'scale-105 shadow-lg ring-2 ring-primary' : ''} relative">
-        {#if ($teamInfo.marks?.[0] ?? 0) > ($teamInfo.marks?.[1] ?? 0)}
-          <span class="absolute -top-2 -right-2 text-lg rotate-12">👑</span>
-        {/if}
-        <div class="stat-title text-xs">US</div>
-        <div class="score-value stat-value text-primary text-2xl motion-safe:animate-score-bounce">{$teamInfo.marks?.[0] ?? 0}</div>
-        <progress class="progress progress-primary w-full" value={(($teamInfo.marks?.[0] ?? 0) / 7) * 100} max="100"></progress>
-      </div>
-    {/key}
-    
-    <div class="divider divider-horizontal mx-2">VS</div>
-    
-    {#key scoreKeys[1]}
-      <div class="score-card them stat bg-base-200 rounded-box p-3 min-w-0 flex-1 max-w-[140px] {($teamInfo.marks?.[1] ?? 0) > ($teamInfo.marks?.[0] ?? 0) ? 'scale-105 shadow-lg ring-2 ring-error' : ''} relative">
-        {#if ($teamInfo.marks?.[1] ?? 0) > ($teamInfo.marks?.[0] ?? 0)}
-          <span class="absolute -top-2 -right-2 text-lg rotate-12">👑</span>
-        {/if}
-        <div class="stat-title text-xs">THEM</div>
-        <div class="score-value stat-value text-error text-2xl motion-safe:animate-score-bounce">{$teamInfo.marks?.[1] ?? 0}</div>
-        <progress class="progress progress-error w-full" value={(($teamInfo.marks?.[1] ?? 0) / 7) * 100} max="100"></progress>
-      </div>
-    {/key}
-=======
       <span class="turn-player font-bold">P{$viewProjection.currentPlayer}</span>
     </div>
   </div>
@@ -146,7 +83,6 @@
     <div class="badge badge-lg badge-secondary font-semibold">
       THEM: {$viewProjection.scoring.teamMarks[1]}
     </div>
->>>>>>> d8882bf8
   </div>
 </header>
 
